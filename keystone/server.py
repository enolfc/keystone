--- conflicted
+++ resolved
@@ -68,105 +68,6 @@
 service = serv.IdentityService()
 
 
-<<<<<<< HEAD
-#
-# General Functions for the server.py use
-#
-def is_xml_response(req):
-    if not "Accept" in req.headers:
-        return False
-    accept = req.headers['Accept']
-    return accept == "application/xml" or req.content_type == "application/xml"
-
-
-def get_app_root():
-    return os.path.abspath(os.path.dirname(__file__))
-
-
-def get_auth_token(req):
-    auth_token = None
-    if "X-Auth-Token" in req.headers:
-        auth_token = req.headers["X-Auth-Token"]
-    return auth_token
-
-
-def wrap_error(func):
-
-    @functools.wraps(func)
-    def check_error(*args, **kwargs):
-        try:
-            return func(*args, **kwargs)
-        except Exception as err:
-            if isinstance(err, fault.IdentityFault):
-                return send_error(err.code, kwargs['req'], err)
-            else:
-                logging.exception(err)
-                return send_error(500, kwargs['req'],
-                                fault.IdentityFault("Unhandled error", str(err)))
-    return check_error
-
-
-def get_normalized_request_content(model, req):
-    """Initialize a model from json/xml contents of request body"""
-
-    if  req.content_type == "application/xml":
-        ret = model.from_xml(req.body)
-    elif req.content_type == "application/json":
-        ret = model.from_json(req.body)
-    else:
-        raise fault.IdentityFault("I don't understand the content type ", code=415)
-    return ret
-
-
-def send_error(code, req, result):
-    content = None
-    resp = Response()
-
-    resp.headers['content-type'] = None
-    resp.status = code
-
-    if result:
-
-        if is_xml_response(req):
-
-            content = result.to_xml()
-            resp.headers['content-type'] = "application/xml"
-        else:
-
-            content = result.to_json()
-            resp.headers['content-type'] = "application/json"
-
-        resp.content_type_params = {'charset': 'UTF-8'}
-        resp.unicode_body = content.decode('UTF-8')
-
-    return resp
-
-
-def send_result(code, req, result):
-    content = None
-    resp = Response()
-    resp.headers['content-type'] = None
-    resp.status = code
-    if code > 399:
-        return resp
-
-    if result:
-
-        if is_xml_response(req):
-            content = result.to_xml()
-            resp.headers['content-type'] = "application/xml"
-        else:
-            content = result.to_json()
-            resp.headers['content-type'] = "application/json"
-
-        resp.content_type_params = {'charset': 'UTF-8'}
-        resp.unicode_body = content.decode('UTF-8')
-
-    return resp
-
-
-=======
->>>>>>> 91f3a868
 class StaticFilesController(wsgi.Controller):
     """
         Static Files Controller -
@@ -179,13 +80,8 @@
     @utils.wrap_error
     def get_pdf_contract(self, req):
         resp = Response()
-<<<<<<< HEAD
-        return template.static_file(resp, req, "content/identiitydevguide.pdf",
-                                  root=get_app_root(),
-=======
-        return template.static_file(resp, req, "content/idmdevguide.pdf",
+        return template.static_file(resp, req, "content/identitydevguide.pdf",
                                   root=utils.get_app_root(),
->>>>>>> 91f3a868
                                   mimetype="application/pdf")
 
     @utils.wrap_error
