import os
import sys
# Need to access identity module
sys.path.append(os.path.abspath(os.path.join(os.path.abspath(__file__),
                                '..', '..', '..', '..', 'keystone')))
import unittest
import httplib2
import json
from lxml import etree

import test_common as utils
from test_common import URL


class user_test(unittest.TestCase):

    def setUp(self):
        self.token = utils.get_token('joeuser', 'secrete', 'token')
        self.tenant = utils.get_tenant()
        self.password = utils.get_password()
        self.email = utils.get_email()
        self.user = utils.get_user()
        self.userdisabled = utils.get_userdisabled()
        self.auth_token = utils.get_auth_token()
        self.exp_auth_token = utils.get_exp_auth_token()
        self.disabled_token = utils.get_disabled_token()
        self.missing_token = utils.get_none_token()
        self.invalid_token = utils.get_non_existing_token()

    def tearDown(self):
        utils.delete_user(self.tenant, self.user, str(self.auth_token))


class create_user_test(user_test):

    def test_a_user_create_json(self):
        utils.delete_user(self.tenant, self.user, str(self.auth_token))
        resp, content = utils.create_user(self.tenant, self.user,
                                           str(self.auth_token))
        resp_val = int(resp['status'])
        utils.handle_user_resp(self, content, resp_val,
                               utils.content_type(resp))
        self.assertEqual(201, resp_val)

    def test_a_user_create_xml(self):
        utils.delete_user_xml(self.tenant, self.user, str(self.auth_token))
        resp, content = utils.create_user_xml(self.tenant, self.user,
                                           str(self.auth_token))
        resp_val = int(resp['status'])
        utils.handle_user_resp(self, content, resp_val,
                                utils.content_type(resp))
        self.assertEqual(201, resp_val)
        self.assertEqual('application/xml', utils.content_type(resp))

    def test_a_user_create_json_disabled_tenant(self):
        resp, content = utils.create_user('0000', self.user,
                                          str(self.auth_token))
        resp_val = int(resp['status'])
        utils.handle_user_resp(self, content, resp_val,
                               utils.content_type(resp))
        self.assertEqual(403, resp_val)

    def test_a_user_create_json_disabled_tenant_xml(self):
        resp, content = utils.create_user_xml('0000', self.user,
                                              str(self.auth_token))
        resp_val = int(resp['status'])
        utils.handle_user_resp(self, content, resp_val,
                               utils.content_type(resp))
        self.assertEqual(403, resp_val)
        self.assertEqual('application/xml', utils.content_type(resp))

    def test_a_user_again_json(self):
        resp, content = utils.create_user(self.tenant, self.user,
                                    str(self.auth_token))
        resp_val = int(resp['status'])
        utils.handle_user_resp(self, content, resp_val,
                               utils.content_type(resp))
        resp, content = utils.create_user(self.tenant, self.user,
                                    str(self.auth_token))
        self.assertEqual(409, int(resp['status']))

    def test_a_user_again_xml(self):
        utils.create_user_xml(self.tenant, self.user,
                                        str(self.auth_token))
        resp, content = utils.create_user_xml(self.tenant, self.user,
                                        str(self.auth_token))
        content = etree.fromstring(content)
        resp_val = int(resp['status'])
        utils.handle_user_resp(self, content, resp_val,
                               utils.content_type(resp))
        self.assertEqual(409, int(resp['status']))
        self.assertEqual('application/xml', utils.content_type(resp))

    def test_a_user_create_expired_token(self):
        resp, content = utils.create_user(self.tenant, self.user,
                                    str(self.exp_auth_token))
        resp_val = int(resp['status'])
        utils.handle_user_resp(self, content, resp_val,
                               utils.content_type(resp))
        self.assertEqual(403, int(resp['status']))

    def test_a_user_create_expired_token_xml(self):
        resp, content = utils.create_user_xml(self.tenant, self.user,
                                              str(self.exp_auth_token))
        resp_val = int(resp['status'])
        utils.handle_user_resp(self, content,  resp_val,
                               utils.content_type(resp))
        self.assertEqual(403, int(resp['status']))
        self.assertEqual('application/xml', utils.content_type(resp))

    def test_a_user_create_disabled_token(self):
        resp, content = utils.create_user(self.tenant, self.user,
                                    str(self.disabled_token))
        resp_val = int(resp['status'])
        utils.handle_user_resp(self, content, resp_val,
                               utils.content_type(resp))
        self.assertEqual(403, int(resp['status']))

    def test_a_user_create_disabled_token_xml(self):
        resp, content = utils.create_user_xml(self.tenant, self.user,
                                              str(self.disabled_token))
        resp_val = int(resp['status'])
        utils.handle_user_resp(self, content, resp_val,
                               utils.content_type(resp))
        self.assertEqual(403, int(resp['status']))
        self.assertEqual('application/xml', utils.content_type(resp))

    def test_a_user_create_missing_token(self):
        resp, content = utils.create_user(self.tenant, self.user,
                                    str(self.missing_token))
        resp_val = int(resp['status'])
        utils.handle_user_resp(self, content, resp_val,
                                utils.content_type(resp))
        self.assertEqual(401, int(resp['status']))

    def test_a_user_create_missing_token_xml(self):
        resp, content = utils.create_user_xml(self.tenant, self.user,
                                              str(self.missing_token))
        resp_val = int(resp['status'])
        utils.handle_user_resp(self, content, resp_val,
                               utils.content_type(resp))
        self.assertEqual(401, int(resp['status']))
        self.assertEqual('application/xml', utils.content_type(resp))

    def test_a_user_create_invalid_token(self):
        resp, content = utils.create_user(self.tenant, self.user,
                                    str(self.invalid_token))
        resp_val = int(resp['status'])
        utils.handle_user_resp(self,  content, resp_val,
                               utils.content_type(resp))
        self.assertEqual(404, int(resp['status']))

    def test_a_user_create_invalid_token_xml(self):
        resp, content = utils.create_user_xml(self.tenant, self.user,
                                        str(self.invalid_token))
        resp_val = int(resp['status'])
        utils.handle_user_resp(self,  content, resp_val,
                               utils.content_type(resp))
        self.assertEqual(404, int(resp['status']))
        self.assertEqual('application/xml', utils.content_type(resp))


class get_user_test(user_test):

    def test_a_user_get(self):
        utils.create_user(self.tenant, self.user, str(self.auth_token))
        resp, content = utils.user_get_json(self.tenant, self.user,
                                            str(self.auth_token))
        resp_val = int(resp['status'])
        utils.handle_user_resp(self, content, resp_val,
                                utils.content_type(resp))
        self.assertEqual(200, resp_val)

    def test_a_user_get_xml(self):
        utils.create_user(self.tenant, self.user, str(self.auth_token))
        resp, content = utils.user_get_xml(self.tenant, self.user,
                                           str(self.auth_token))
        resp_val = int(resp['status'])
        utils.handle_user_resp(self, content, resp_val,
                                utils.content_type(resp))
        self.assertEqual(200, resp_val)
        self.assertEqual('application/xml', utils.content_type(resp))

    def test_a_user_get_expired_token(self):
        utils.create_user(self.tenant, self.user, str(self.auth_token))
        resp, content = utils.user_get_json(self.tenant, self.user,
                                            str(self.exp_auth_token))
        resp_val = int(resp['status'])
        utils.handle_user_resp(self, content, resp_val,
                               utils.content_type(resp))
        self.assertEqual(403, resp_val)

    def test_a_user_get_expired_token_xml(self):
        utils.create_user(self.tenant, self.user, str(self.auth_token))
        resp, content = utils.user_get_xml(self.tenant, self.user,
                                            str(self.exp_auth_token))
        resp_val = int(resp['status'])
        utils.handle_user_resp(self, content, resp_val,
                               utils.content_type(resp))
        self.assertEqual(403, resp_val)
        self.assertEqual('application/xml', utils.content_type(resp))

    def test_a_user_get_disabled_token(self):
        utils.create_user(self.tenant, self.user, str(self.auth_token))
        resp, content = utils.user_get_json(self.tenant,
                                            self.user,
                                            str(self.disabled_token))
        resp_val = int(resp['status'])
        utils.handle_user_resp(self, content, resp_val,
                               utils.content_type(resp))
        self.assertEqual(403, resp_val)

    def test_a_user_get_disabled_token_xml(self):
        utils.create_user(self.tenant, self.user, str(self.auth_token))
        resp, content = utils.user_get_xml(self.tenant,
                                           self.user,
                                           str(self.disabled_token))
        resp_val = int(resp['status'])
        utils.handle_user_resp(self, content, resp_val,
                                utils.content_type(resp))
        self.assertEqual(403, resp_val)
        self.assertEqual('application/xml', utils.content_type(resp))

    def test_a_user_get_missing_token(self):
        utils.create_user(self.tenant, self.user, str(self.auth_token))
        resp, content = utils.user_get_json(self.tenant,
                                            self.user,
                                            str(self.missing_token))
        resp_val = int(resp['status'])
        utils.handle_user_resp(self, content, resp_val,
                                utils.content_type(resp))
        self.assertEqual(401, resp_val)

    def test_a_user_get_missing_token_xml(self):
        utils.create_user(self.tenant, self.user, str(self.auth_token))
        resp, content = utils.user_get_xml(self.tenant, self.user,
                                           str(self.missing_token))
        resp_val = int(resp['status'])
        utils.handle_user_resp(self, content, resp_val,
                               utils.content_type(resp))
        self.assertEqual(401, resp_val)
        self.assertEqual('application/xml', utils.content_type(resp))

    def test_a_user_get_invalid_token(self):
        utils.create_user(self.tenant, self.user, str(self.auth_token))
        resp, content = utils.user_get_json(self.tenant, self.user,
                                            str(self.invalid_token))
        resp_val = int(resp['status'])
        utils.handle_user_resp(self, content, resp_val,
                               utils.content_type(resp))
        self.assertEqual(404, resp_val)

    def test_a_user_get_invalid_token_xml(self):
        utils.create_user(self.tenant, self.user, str(self.auth_token))
        resp, content = utils.user_get_xml(self.tenant, self.user,
                                           str(self.invalid_token))
        resp_val = int(resp['status'])
        utils.handle_user_resp(self, content, resp_val,
                               utils.content_type(resp))
        self.assertEqual(404, resp_val)
        self.assertEqual('application/xml', utils.content_type(resp))

    def test_a_user_get_disabled_user(self):
        utils.create_user(self.tenant, self.user, str(self.auth_token))
        resp, content = utils.user_get_json(self.tenant,
                                            self.userdisabled,
                                            str(self.auth_token))
        resp_val = int(resp['status'])
        utils.handle_user_resp(self, content, resp_val,
                                utils.content_type(resp))
        self.assertEqual(403, resp_val)

    def test_a_user_get_disabled_user_xml(self):
        utils.create_user(self.tenant, self.user, str(self.auth_token))
        resp, content = utils.user_get_xml(self.tenant, self.userdisabled,
                                            str(self.auth_token))
        resp_val = int(resp['status'])
        utils.handle_user_resp(self, content, resp_val,
                                utils.content_type(resp))
        self.assertEqual(403, resp_val)
        self.assertEqual('application/xml', utils.content_type(resp))

    def test_a_user_get_disabled_tenant(self):
        utils.create_user(self.tenant, self.user, str(self.auth_token))
        resp, content = utils.user_get_json('0000', self.user,
                                             str(self.auth_token))
        resp_val = int(resp['status'])
        utils.handle_user_resp(self, content, resp_val,
                                utils.content_type(resp))
        self.assertEqual(403, resp_val)

    def test_a_user_get_disabled_tenant_xml(self):
        utils.create_user(self.tenant, self.user, str(self.auth_token))
        resp, content = utils.user_get_xml('0000', self.user,
                                           str(self.auth_token))
        resp_val = int(resp['status'])
        utils.handle_user_resp(self, content, resp_val,
                               utils.content_type(resp))
        self.assertEqual(403, resp_val)
        self.assertEqual('application/xml',
                          utils.content_type(resp))


class delete_user_test(user_test):

    def test_a_user_delete(self):
        utils.create_user(self.tenant, self.user,
                          str(self.auth_token))
        resp = utils.delete_user(self.tenant, self.user,
                               str(self.auth_token))
        resp_val = int(resp['status'])
        if resp_val == 500:
            self.fail('IDM fault')
        elif resp_val == 503:
            self.fail('Service Not Available')
        self.assertEqual(204, resp_val)

    def test_a_user_delete_xml(self):
        utils.create_user(self.tenant, self.user,
                          str(self.auth_token))
        resp = utils.delete_user_xml(self.tenant, self.user,
                                   str(self.auth_token))
        resp_val = int(resp['status'])
        if resp_val == 500:
            self.fail('IDM fault')
        elif resp_val == 503:
            self.fail('Service Not Available')
        self.assertEqual(204, resp_val)

    def test_a_user_delete_expired_token(self):
        utils.create_user(self.tenant, self.user,
                          str(self.auth_token))
        resp = utils.delete_user(self.tenant, self.user,
                               str(self.exp_auth_token))
        resp_val = int(resp['status'])
        if resp_val == 500:
            self.fail('IDM fault')
        elif resp_val == 503:
            self.fail('Service Not Available')
        self.assertEqual(403, resp_val)

    def test_a_user_delete_expired_token_xml(self):
        utils.create_user(self.tenant, self.user,
                                    str(self.auth_token))
        resp = utils.delete_user_xml(self.tenant, self.user,
                                    str(self.exp_auth_token))
        resp_val = int(resp['status'])
        if resp_val == 500:
            self.fail('IDM fault')
        elif resp_val == 503:
            self.fail('Service Not Available')
        self.assertEqual(403, resp_val)
        self.assertEqual('application/xml', utils.content_type(resp))

    def test_a_user_delete_missing_token(self):
        utils.create_user(self.tenant, self.user,
                                    str(self.auth_token))
        resp = utils.delete_user(self.tenant, self.user,
                                    str(self.missing_token))
        resp_val = int(resp['status'])
        if resp_val == 500:
            self.fail('IDM fault')
        elif resp_val == 503:
            self.fail('Service Not Available')
        self.assertEqual(401, resp_val)

    def test_a_user_delete_missing_token_xml(self):
        utils.create_user(self.tenant, self.user,
                                    str(self.auth_token))
        resp = utils.delete_user_xml(self.tenant, self.user,
                                    str(self.missing_token))
        resp_val = int(resp['status'])
        if resp_val == 500:
            self.fail('IDM fault')
        elif resp_val == 503:
            self.fail('Service Not Available')
        self.assertEqual(401, resp_val)
        self.assertEqual('application/xml', utils.content_type(resp))

    def test_a_user_delete_invalid_token(self):
        utils.create_user(self.tenant, self.user,
                                    str(self.auth_token))
        resp = utils.delete_user(self.tenant, self.user,
                                    str(self.invalid_token))
        resp_val = int(resp['status'])
        if resp_val == 500:
            self.fail('IDM fault')
        elif resp_val == 503:
            self.fail('Service Not Available')
        self.assertEqual(404, resp_val)

    def test_a_user_delete_invalid_token_xml(self):
        utils.create_user(self.tenant, self.user,
                                    str(self.auth_token))
        resp = utils.delete_user_xml(self.tenant, self.user,
                                    str(self.invalid_token))
        resp_val = int(resp['status'])
        if resp_val == 500:
            self.fail('IDM fault')
        elif resp_val == 503:
            self.fail('Service Not Available')
        self.assertEqual(404, resp_val)
        self.assertEqual('application/xml', utils.content_type(resp))

    def test_a_user_delete_disabled_tenant(self):
        utils.create_user(self.tenant, self.user,
                                    str(self.auth_token))
        resp = utils.delete_user("0000", self.user,
                                    str(self.auth_token))
        resp_val = int(resp['status'])
        if resp_val == 500:
            self.fail('IDM fault')
        elif resp_val == 503:
            self.fail('Service Not Available')
        self.assertEqual(403, resp_val)

    def test_a_user_delete_disabled_tenant_xml(self):
        utils.create_user(self.tenant, self.user,
                                    str(self.auth_token))
        resp = utils.delete_user_xml("0000", self.user,
                                    str(self.auth_token))
        resp_val = int(resp['status'])
        if resp_val == 500:
            self.fail('IDM fault')
        elif resp_val == 503:
            self.fail('Service Not Available')
        self.assertEqual(403, resp_val)
        self.assertEqual('application/xml', utils.content_type(resp))


class get_users_test(user_test):

    def test_users_get(self):
        resp, content = utils.users_get_json(self.tenant, self.auth_token)
        resp_val = int(resp['status'])
        if resp_val == 500:
            self.fail('IDM fault')
        elif resp_val == 503:
            self.fail('Service Not Available')
        self.assertEqual(200, resp_val)

    def test_users_get_xml(self):
        resp, content = utils.users_get_xml(self.tenant, self.auth_token)
        resp_val = int(resp['status'])
        if resp_val == 500:
            self.fail('IDM fault')
        elif resp_val == 503:
            self.fail('Service Not Available')
        self.assertEqual(200, resp_val)
        self.assertEqual('application/xml', utils.content_type(resp))

    def test_users_get_expired_token(self):
        resp, content = utils.users_get_json(self.tenant, self.exp_auth_token)
        resp_val = int(resp['status'])
        if resp_val == 500:
            self.fail('IDM fault')
        elif resp_val == 503:
            self.fail('Service Not Available')
        self.assertEqual(403, resp_val)

    def test_users_get_expired_token_xml(self):
        resp, content = utils.users_get_xml(self.tenant, self.exp_auth_token)
        resp_val = int(resp['status'])
        if resp_val == 500:
            self.fail('IDM fault')
        elif resp_val == 503:
            self.fail('Service Not Available')
        self.assertEqual(403, resp_val)
        self.assertEqual('application/xml', utils.content_type(resp))

    def test_users_get_disabled_token(self):
        resp, content = utils.users_get_json(self.tenant, self.disabled_token)
        resp_val = int(resp['status'])
        if resp_val == 500:
            self.fail('IDM fault')
        elif resp_val == 503:
            self.fail('Service Not Available')
        self.assertEqual(403, resp_val)

    def test_users_get_disabled_token_xml(self):
        resp, content = utils.users_get_xml(self.tenant, self.disabled_token)
        resp_val = int(resp['status'])
        if resp_val == 500:
            self.fail('IDM fault')
        elif resp_val == 503:
            self.fail('Service Not Available')
        self.assertEqual(403, resp_val)
        self.assertEqual('application/xml', utils.content_type(resp))

    def test_users_get_missing_token(self):
        resp, content = utils.users_get_json(self.tenant, self.missing_token)
        resp_val = int(resp['status'])
        if resp_val == 500:
            self.fail('IDM fault')
        elif resp_val == 503:
            self.fail('Service Not Available')
        self.assertEqual(401, resp_val)

    def test_users_get_missing_token_xml(self):
        resp, content = utils.users_get_xml(self.tenant, self.missing_token)
        resp_val = int(resp['status'])
        if resp_val == 500:
            self.fail('IDM fault')
        elif resp_val == 503:
            self.fail('Service Not Available')
        self.assertEqual(401, resp_val)
        self.assertEqual('application/xml', utils.content_type(resp))

    def test_users_get_invalid_token(self):
        resp, content = utils.users_get_json(self.tenant, self.invalid_token)
        resp_val = int(resp['status'])
        if resp_val == 500:
            self.fail('IDM fault')
        elif resp_val == 503:
            self.fail('Service Not Available')
        self.assertEqual(404, resp_val)

    def test_users_get_invalid_token_xml(self):
        resp, content = utils.users_get_xml(self.tenant, self.invalid_token)
        resp_val = int(resp['status'])
        if resp_val == 500:
            self.fail('IDM fault')
        elif resp_val == 503:
            self.fail('Service Not Available')
        self.assertEqual(404, resp_val)
        self.assertEqual('application/xml', utils.content_type(resp))

    def test_users_get_disabled_tenant(self):
        resp, content = utils.users_get_json('0000', self.auth_token)
        resp_val = int(resp['status'])
        if resp_val == 500:
            self.fail('IDM fault')
        elif resp_val == 503:
            self.fail('Service Not Available')
        self.assertEqual(403, resp_val)

    def test_users_get_disabled_tenant_xml(self):
        resp, content = utils.users_get_xml('0000', self.auth_token)
        resp_val = int(resp['status'])
        if resp_val == 500:
            self.fail('IDM fault')
        elif resp_val == 503:
            self.fail('Service Not Available')
        self.assertEqual(403, resp_val)
        self.assertEqual('application/xml', utils.content_type(resp))


class get_users_group_test(user_test):

    def test_users_group_get(self):
        resp, content = utils.users_group_get_json(self.tenant,
                                                   self.user,
                                                   self.auth_token)
        resp_val = int(resp['status'])
        if resp_val == 500:
            self.fail('IDM fault')
        elif resp_val == 503:
            self.fail('Service Not Available')
        self.assertEqual(200, resp_val)

    def test_users_group_get_xml(self):
        resp, content = utils.users_group_get_xml(self.tenant,
                                                  self.user,
                                                  self.auth_token)
        resp_val = int(resp['status'])
        if resp_val == 500:
            self.fail('IDM fault')
        elif resp_val == 503:
            self.fail('Service Not Available')
        self.assertEqual(200, resp_val)
        self.assertEqual('application/xml', utils.content_type(resp))

    def test_users_group_get_expired_token(self):
        resp, content = utils.users_group_get_json(self.tenant,
                                                   self.user,
                                                   self.exp_auth_token)
        resp_val = int(resp['status'])
        if resp_val == 500:
            self.fail('IDM fault')
        elif resp_val == 503:
            self.fail('Service Not Available')
        self.assertEqual(403, resp_val)

    def test_users_group_get_expired_token_xml(self):
        resp, content = utils.users_group_get_xml(self.tenant,
                                                  self.user,
                                                  self.exp_auth_token)
        resp_val = int(resp['status'])
        if resp_val == 500:
            self.fail('IDM fault')
        elif resp_val == 503:
            self.fail('Service Not Available')
        self.assertEqual(403, resp_val)
        self.assertEqual('application/xml', utils.content_type(resp))

    def test_users_group_get_disabled_token(self):
        resp, content = utils.users_group_get_json(self.tenant,
                                                   self.user,
                                                   self.disabled_token)
        resp_val = int(resp['status'])
        if resp_val == 500:
            self.fail('IDM fault')
        elif resp_val == 503:
            self.fail('Service Not Available')
        self.assertEqual(403, resp_val)

    def test_users_group_get_disabled_token_xml(self):
        resp, content = utils.users_group_get_xml(self.tenant,
                                                  self.user,
                                                  self.disabled_token)
        resp_val = int(resp['status'])
        if resp_val == 500:
            self.fail('IDM fault')
        elif resp_val == 503:
            self.fail('Service Not Available')
        self.assertEqual(403, resp_val)
        self.assertEqual('application/xml', utils.content_type(resp))

    def test_users_group_get_missing_token(self):
        resp, content = utils.users_group_get_json(self.tenant,
                                                   self.user,
                                                   self.missing_token)
        resp_val = int(resp['status'])
        if resp_val == 500:
            self.fail('IDM fault')
        elif resp_val == 503:
            self.fail('Service Not Available')
        self.assertEqual(401, resp_val)

    def test_users_group_get_missing_token_xml(self):
        resp, content = utils.users_group_get_xml(self.tenant,
                                                  self.user,
                                                  self.missing_token)
        resp_val = int(resp['status'])
        if resp_val == 500:
            self.fail('IDM fault')
        elif resp_val == 503:
            self.fail('Service Not Available')
        self.assertEqual(401, resp_val)
        self.assertEqual('application/xml', utils.content_type(resp))

    def test_users_group_get_invalid_token(self):
        resp, content = utils.users_group_get_json(self.tenant,
                                                   self.user,
                                                   self.invalid_token)
        resp_val = int(resp['status'])
        if resp_val == 500:
            self.fail('IDM fault')
        elif resp_val == 503:
            self.fail('Service Not Available')
        self.assertEqual(404, resp_val)

    def test_users_group_get_invalid_token_xml(self):
        resp, content = utils.users_group_get_xml(self.tenant,
                                                  self.user,
                                                  self.invalid_token)
        resp_val = int(resp['status'])
        if resp_val == 500:
            self.fail('IDM fault')
        elif resp_val == 503:
            self.fail('Service Not Available')
        self.assertEqual(404, resp_val)
        self.assertEqual('application/xml', utils.content_type(resp))

    def test_users_group_get_disabled_tenant(self):
        resp, content = utils.users_group_get_json('0000',
                                                   self.user,
                                                   self.auth_token)
        resp_val = int(resp['status'])
        if resp_val == 500:
            self.fail('IDM fault')
        elif resp_val == 503:
            self.fail('Service Not Available')
        self.assertEqual(403, resp_val)

    def test_users_group_get_disabled_tenant_xml(self):
        resp, content = utils.users_group_get_xml('0000',
                                                  self.user,
                                                  self.auth_token)
        resp_val = int(resp['status'])
        if resp_val == 500:
            self.fail('IDM fault')
        elif resp_val == 503:
            self.fail('Service Not Available')
        self.assertEqual(403, resp_val)
        self.assertEqual('application/xml', utils.content_type(resp))


class update_user_test(user_test):

    def test_user_update(self):
        utils.create_user(self.tenant, self.user, str(self.auth_token))
        resp, content = utils.user_update_json(self.tenant, self.user,
                                               self.auth_token)
        resp_val = int(resp['status'])
        content = json.loads(content)
        if resp_val == 500:
            self.fail('IDM fault')
        elif resp_val == 503:
            self.fail('Service Not Available')
        utils.delete_user(self.tenant, self.user, str(self.auth_token))
        self.assertEqual(200, resp_val)
        self.assertEqual('updatedjoeuser@rackspace.com',
                         content['user']['email'])

    def test_user_update_xml(self):
        utils.create_user(self.tenant, self.user, str(self.auth_token))
        resp, content = utils.user_update_xml(self.tenant, self.user,
                                              self.auth_token)
        resp_val = int(resp['status'])
        content = etree.fromstring(content)
        if resp_val == 500:
            self.fail('IDM fault')
        elif resp_val == 503:
            self.fail('Service Not Available')
        utils.delete_user(self.tenant, self.user, str(self.auth_token))
        self.assertEqual(200, resp_val)
        self.assertEqual('updatedjoeuser@rackspace.com',
                          content.get("email"))
        self.assertEqual('application/xml', utils.content_type(resp))

    def test_user_update_user_disabled(self):
        utils.create_user(self.tenant, self.user, str(self.auth_token))
        resp, content = utils.user_update_json(self.tenant,
                                               self.userdisabled,
                                                self.auth_token)
        resp_val = int(resp['status'])
        content = json.loads(content)
        if resp_val == 500:
            self.fail('IDM fault')
        elif resp_val == 503:
            self.fail('Service Not Available')
        self.assertEqual(403, resp_val)

    def test_user_update_user_disabled_xml(self):
        utils.create_user(self.tenant, self.user, str(self.auth_token))
        resp, content = utils.user_update_xml(self.tenant,
                                               self.userdisabled,
                                               self.auth_token)
        resp_val = int(resp['status'])
        content = etree.fromstring(content)
        if resp_val == 500:
            self.fail('IDM fault')
        elif resp_val == 503:
            self.fail('Service Not Available')
        self.assertEqual(403, resp_val)
        self.assertEqual('application/xml', utils.content_type(resp))

    def test_user_update_email_conflict(self):
        utils.create_user(self.tenant, self.user, str(self.auth_token))
        resp, content = utils.user_update_json(self.tenant,
                                              self.user,
<<<<<<< HEAD
                                              self.auth_token,\
=======
                                              self.auth_token,
>>>>>>> 77989598
                                              "joe@rackspace.com")
        resp_val = int(resp['status'])
        content = json.loads(content)
        if resp_val == 500:
            self.fail('IDM fault')
        elif resp_val == 503:
            self.fail('Service Not Available')
        self.assertEqual(409, resp_val)

    def test_user_update_email_conflict_xml(self):
        utils.create_user(self.tenant, self.user, str(self.auth_token))
        resp, content = utils.user_update_xml(self.tenant,
                                              self.user,
                                              self.auth_token,
                                              "joe@rackspace.com")
        resp_val = int(resp['status'])
        content = etree.fromstring(content)
        if resp_val == 500:
            self.fail('IDM fault')
        elif resp_val == 503:
            self.fail('Service Not Available')
        self.assertEqual(409, resp_val)
        self.assertEqual('application/xml', utils.content_type(resp))

    def test_user_update_bad_request_json(self):
        h = httplib2.Http(".cache")
        resp, content = utils.create_user(self.tenant, self.user,
                                    str(self.auth_token))
        url = '%stenants/%s/users/%s' % (URL, self.tenant, self.user)
        data = '{"user_bad": { "bad": "updatedjoeuser@rackspace.com"}}'
        resp, content = h.request(url, "PUT", body=data,
                                  headers={"Content-Type": "application/json",
                                           "X-Auth-Token": self.auth_token})
        resp_val = int(resp['status'])
        content = json.loads(content)
        if resp_val == 500:
            self.fail('IDM fault')
        elif resp_val == 503:
            self.fail('Service Not Available')
        utils.delete_user(self.tenant, self.user, str(self.auth_token))
        self.assertEqual(400, resp_val)

    def test_user_update_bad_request_xml(self):
        h = httplib2.Http(".cache")
        resp, content = utils.create_user_xml(self.tenant, self.user,
                                        str(self.auth_token))
        url = '%stenants/%s/users/%s' % (URL, self.tenant, self.user)
        data = '<?xml version="1.0" encoding="UTF-8"?> \
                user xmlns="http://docs.openstack.org/idm/api/v1.0" \
                email="updatedjoeuser@rackspace.com" />'
        resp, content = h.request(url, "PUT", body=data,
                                  headers={"Content-Type": "application/xml",
                                           "X-Auth-Token": self.auth_token,
                                           "ACCEPT": "application/xml"})
        resp_val = int(resp['status'])
        content = etree.fromstring(content)
        if resp_val == 500:
            self.fail('IDM fault')
        elif resp_val == 503:
            self.fail('Service Not Available')
        utils.delete_user(self.tenant, self.user, str(self.auth_token))
        self.assertEqual(400, resp_val)
        self.assertEqual('application/xml', utils.content_type(resp))

    def test_user_update_expired_token(self):
        utils.create_user(self.tenant, self.user, str(self.auth_token))
        resp, content = utils.user_update_json(self.tenant,
                                              self.user,
                                              self.exp_auth_token)
        resp_val = int(resp['status'])
        content = json.loads(content)
        if resp_val == 500:
            self.fail('IDM fault')
        elif resp_val == 503:
            self.fail('Service Not Available')
        self.assertEqual(403, resp_val)

    def test_user_update_expired_token_xml(self):
        utils.create_user(self.tenant, self.user, str(self.auth_token))
        resp, content = utils.user_update_xml(self.tenant,
                                             self.user,
                                             self.exp_auth_token)
        resp_val = int(resp['status'])
        content = etree.fromstring(content)
        if resp_val == 500:
            self.fail('IDM fault')
        elif resp_val == 503:
            self.fail('Service Not Available')
        self.assertEqual(403, resp_val)
        self.assertEqual('application/xml', utils.content_type(resp))

    def test_user_update_disabled_token(self):
        utils.create_user(self.tenant, self.user, str(self.auth_token))
        resp, content = utils.user_update_json(self.tenant,
                                              self.user,
                                              self.disabled_token)
        resp_val = int(resp['status'])
        content = json.loads(content)
        if resp_val == 500:
            self.fail('IDM fault')
        elif resp_val == 503:
            self.fail('Service Not Available')
        self.assertEqual(403, resp_val)

    def test_user_update_disabled_token_xml(self):
        utils.create_user(self.tenant, self.user, str(self.auth_token))
        resp, content = utils.user_update_xml(self.tenant,
                                             self.user,
                                             self.disabled_token)
        resp_val = int(resp['status'])
        content = etree.fromstring(content)
        if resp_val == 500:
            self.fail('IDM fault')
        elif resp_val == 503:
            self.fail('Service Not Available')
        self.assertEqual(403, resp_val)
        self.assertEqual('application/xml', utils.content_type(resp))

    def test_user_update_invalid_token(self):
        utils.create_user(self.tenant, self.user, str(self.auth_token))
        resp, content = utils.user_update_json(self.tenant,
                                               self.user,
                                               self.invalid_token)
        resp_val = int(resp['status'])
        content = json.loads(content)
        if resp_val == 500:
            self.fail('IDM fault')
        elif resp_val == 503:
            self.fail('Service Not Available')
        self.assertEqual(404, resp_val)

    def test_user_update_invalid_token_xml(self):
        utils.create_user(self.tenant, self.user, str(self.auth_token))
        resp, content = utils.user_update_xml(self.tenant,
                                             self.user,
                                             self.invalid_token)
        resp_val = int(resp['status'])
        content = etree.fromstring(content)
        if resp_val == 500:
            self.fail('IDM fault')
        elif resp_val == 503:
            self.fail('Service Not Available')
        self.assertEqual(404, resp_val)
        self.assertEqual('application/xml', utils.content_type(resp))

    def test_user_update_missing_token(self):
        utils.create_user(self.tenant, self.user, str(self.auth_token))
        resp, content = utils.user_update_json(self.tenant,
                                               self.user,
                                               self.missing_token)
        resp_val = int(resp['status'])
        content = json.loads(content)
        if resp_val == 500:
            self.fail('IDM fault')
        elif resp_val == 503:
            self.fail('Service Not Available')
        self.assertEqual(401, resp_val)

    def test_user_update_missing_token_xml(self):
        utils.create_user(self.tenant, self.user, str(self.auth_token))
        resp, content = utils.user_update_xml(self.tenant,
                                             self.user,
                                             self.missing_token)
        resp_val = int(resp['status'])
        content = etree.fromstring(content)
        if resp_val == 500:
            self.fail('IDM fault')
        elif resp_val == 503:
            self.fail('Service Not Available')
        self.assertEqual(401, resp_val)
        self.assertEqual('application/xml', utils.content_type(resp))


class set_password_test(user_test):

    def test_user_password(self):
        utils.create_user(self.tenant, self.user, str(self.auth_token))
        resp, content = utils.user_password_json(self.tenant,
                                              self.user,
                                              str(self.auth_token))
        resp_val = int(resp['status'])
        content = json.loads(content)
        if resp_val == 500:
            self.fail('IDM fault')
        elif resp_val == 503:
            self.fail('Service Not Available')
        utils.delete_user(self.tenant, self.user, str(self.auth_token))
        self.assertEqual(200, resp_val)
        self.assertEqual('p@ssword', content['user']['password'])

    def test_user_password_xml(self):
        utils.create_user(self.tenant, self.user, str(self.auth_token))
        resp, content = utils.user_password_xml(self.tenant,
                                              self.user,
                                              str(self.auth_token))
        resp_val = int(resp['status'])
        content = etree.fromstring(content)
        if resp_val == 500:
            self.fail('IDM fault')
        elif resp_val == 503:
            self.fail('Service Not Available')
        utils.delete_user(self.tenant, self.user, str(self.auth_token))
        self.assertEqual(200, resp_val)
        self.assertEqual('p@ssword', content.get("password"))
        self.assertEqual('application/xml', utils.content_type(resp))

    def test_user_password_user_disabled(self):
        utils.create_user(self.tenant, self.user, str(self.auth_token))
        resp, content = utils.user_password_json(self.tenant,
                                                self.userdisabled,
                                                str(self.auth_token))
        resp_val = int(resp['status'])
        content = json.loads(content)
        if resp_val == 500:
            self.fail('IDM fault')
        elif resp_val == 503:
            self.fail('Service Not Available')
        self.assertEqual(403, resp_val)

    def test_user_password_user_disabled_xml(self):
        utils.create_user(self.tenant, self.user, str(self.auth_token))
        resp, content = utils.user_password_xml(self.tenant,
                                               self.userdisabled,
                                               str(self.auth_token))
        resp_val = int(resp['status'])
        content = etree.fromstring(content)
        if resp_val == 500:
            self.fail('IDM fault')
        elif resp_val == 503:
            self.fail('Service Not Available')
        self.assertEqual(403, resp_val)
        self.assertEqual('application/xml', utils.content_type(resp))

    def test_user_password_bad_request_json(self):
        h = httplib2.Http(".cache")
        utils.create_user(self.tenant, self.user,
                                    str(self.auth_token))
        url = '%stenants/%s/users/%s/password' % (URL, self.tenant, self.user)
        data = '{"user_bad": { "password": "p@ssword"}}'
        resp, content = h.request(url, "PUT", body=data,
                                  headers={"Content-Type": "application/json",
                                           "X-Auth-Token": self.auth_token})
        resp_val = int(resp['status'])
        content = json.loads(content)
        if resp_val == 500:
            self.fail('IDM fault')
        elif resp_val == 503:
            self.fail('Service Not Available')
        utils.delete_user(self.tenant, self.user, str(self.auth_token))
        self.assertEqual(400, resp_val)

    def test_user_password_bad_request_xml(self):
        h = httplib2.Http(".cache")
        utils.create_user_xml(self.tenant, self.user, str(self.auth_token))
        url = '%stenants/%s/users/%s/password' % (URL, self.tenant, self.user)
        data = '<?xml version="1.0" encoding="UTF-8"?> \
                user xmlns="http://docs.openstack.org/idm/api/v1.0" \
                password="p@ssword" />'
        resp, content = h.request(url, "PUT", body=data,
                                  headers={"Content-Type": "application/xml",
                                           "X-Auth-Token": self.auth_token,
                                           "ACCEPT": "application/xml"})
        resp_val = int(resp['status'])
        content = etree.fromstring(content)
        if resp_val == 500:
            self.fail('IDM fault')
        elif resp_val == 503:
            self.fail('Service Not Available')
        utils.delete_user(self.tenant, self.user, str(self.auth_token))
        self.assertEqual(400, resp_val)
        self.assertEqual('application/xml', utils.content_type(resp))

    def test_user_password_expired_token(self):
        utils.create_user(self.tenant, self.user,  str(self.auth_token))
        resp, content = utils.user_password_json(self.tenant,
                                                self.user,
                                                str(self.exp_auth_token))
        resp_val = int(resp['status'])
        content = json.loads(content)
        if resp_val == 500:
            self.fail('IDM fault')
        elif resp_val == 503:
            self.fail('Service Not Available')
        self.assertEqual(403, resp_val)

    def test_user_password_expired_token_xml(self):
        utils.create_user(self.tenant, self.user, str(self.auth_token))
        resp, content = utils.user_password_xml(self.tenant,
                                               self.user,
                                               str(self.exp_auth_token))
        resp_val = int(resp['status'])
        content = etree.fromstring(content)
        if resp_val == 500:
            self.fail('IDM fault')
        elif resp_val == 503:
            self.fail('Service Not Available')
        self.assertEqual(403, resp_val)
        self.assertEqual('application/xml', utils.content_type(resp))

    def test_user_password_disabled_token(self):
        utils.create_user(self.tenant, self.user, str(self.auth_token))
        resp, content = utils.user_password_json(self.tenant,
                                                self.user,
                                                str(self.disabled_token))
        resp_val = int(resp['status'])
        content = json.loads(content)
        if resp_val == 500:
            self.fail('IDM fault')
        elif resp_val == 503:
            self.fail('Service Not Available')
        self.assertEqual(403, resp_val)

    def test_user_password_disabled_token_xml(self):
        utils.create_user(self.tenant, self.user, str(self.auth_token))
        resp, content = utils.user_password_xml(self.tenant,
                                                self.user,
                                                str(self.disabled_token))
        resp_val = int(resp['status'])
        content = etree.fromstring(content)
        if resp_val == 500:
            self.fail('IDM fault')
        elif resp_val == 503:
            self.fail('Service Not Available')
        self.assertEqual(403, resp_val)
        self.assertEqual('application/xml', utils.content_type(resp))

    def test_user_password_invalid_token(self):
        utils.create_user(self.tenant,
                          self.user,
                          str(self.auth_token))
        resp, content = utils.user_password_json(self.tenant,
                                                 self.user,
                                                 str(self.invalid_token))
        resp_val = int(resp['status'])
        content = json.loads(content)
        if resp_val == 500:
            self.fail('IDM fault')
        elif resp_val == 503:
            self.fail('Service Not Available')
        self.assertEqual(404, resp_val)

    def test_user_password_invalid_token_xml(self):
        utils.create_user(self.tenant, self.user, str(self.auth_token))
        resp, content = utils.user_password_xml(self.tenant,
                                               self.user,
                                               str(self.invalid_token))
        resp_val = int(resp['status'])
        content = etree.fromstring(content)
        if resp_val == 500:
            self.fail('IDM fault')
        elif resp_val == 503:
            self.fail('Service Not Available')
        self.assertEqual(404, resp_val)
        self.assertEqual('application/xml', utils.content_type(resp))

    def test_user_password_missing_token(self):
        utils.create_user(self.tenant, self.user, str(self.auth_token))
        resp, content = utils.user_password_json(self.tenant,
                                                self.user,
                                                str(self.missing_token))
        resp_val = int(resp['status'])
        content = json.loads(content)
        if resp_val == 500:
            self.fail('IDM fault')
        elif resp_val == 503:
            self.fail('Service Not Available')
        self.assertEqual(401, resp_val)

    def test_user_password_missing_token_xml(self):
        utils.create_user(self.tenant, self.user, str(self.auth_token))
        resp, content = utils.user_password_xml(self.tenant,
                                                self.user,
                                                str(self.missing_token))
        resp_val = int(resp['status'])
        content = etree.fromstring(content)
        if resp_val == 500:
            self.fail('IDM fault')
        elif resp_val == 503:
            self.fail('Service Not Available')
        self.assertEqual(401, resp_val)
        self.assertEqual('application/xml', utils.content_type(resp))


class set_enabled_test(user_test):

    def test_user_enabled(self):
        utils.create_user(self.tenant, self.user, str(self.auth_token))
        resp, content = utils.user_enabled_json(self.tenant,
                                                self.user,
                                                str(self.auth_token))
        resp_val = int(resp['status'])
        content = json.loads(content)
        if resp_val == 500:
            self.fail('IDM fault')
        elif resp_val == 503:
            self.fail('Service Not Available')
        utils.delete_user(self.tenant, self.user, str(self.auth_token))
        self.assertEqual(200, resp_val)
        self.assertEqual(True, content['user']['enabled'])

    def test_user_enabled_xml(self):
        utils.create_user(self.tenant, self.user, str(self.auth_token))
        resp, content = utils.user_enabled_xml(self.tenant,
                                               self.user,
                                               str(self.auth_token))
        resp_val = int(resp['status'])
        content = etree.fromstring(content)
        if resp_val == 500:
            self.fail('IDM fault')
        elif resp_val == 503:
            self.fail('Service Not Available')
        utils.delete_user(self.tenant, self.user, str(self.auth_token))
        self.assertEqual(200, resp_val)
        self.assertEqual('true', content.get("enabled"))
        self.assertEqual('application/xml', utils.content_type(resp))

    def test_user_enabled_bad_request_json(self):
        h = httplib2.Http(".cache")
        utils.create_user(self.tenant, self.user,
                                    str(self.auth_token))
        url = '%stenants/%s/users/%s/enabled' % (URL, self.tenant, self.user)
        data = '{"user_bad": { "enabled": true}}'
        resp, content = h.request(url, "PUT", body=data,
                                  headers={"Content-Type": "application/json",
                                           "X-Auth-Token": self.auth_token})
        resp_val = int(resp['status'])
        content = json.loads(content)
        if resp_val == 500:
            self.fail('IDM fault')
        elif resp_val == 503:
            self.fail('Service Not Available')
        utils.delete_user(self.tenant, self.user, str(self.auth_token))
        self.assertEqual(400, resp_val)

    def test_user_enabled_bad_request_xml(self):
        h = httplib2.Http(".cache")
        utils.create_user_xml(self.tenant, self.user,
                                        str(self.auth_token))
        url = '%stenants/%s/users/%s/enabled' % (URL, self.tenant, self.user)
        data = '<?xml version="1.0" encoding="UTF-8"?> \
                user xmlns="http://docs.openstack.org/idm/api/v1.0" \
                enabled="true" />'
        resp, content = h.request(url, "PUT", body=data,
                                  headers={"Content-Type": "application/xml",
                                           "X-Auth-Token": self.auth_token,
                                           "ACCEPT": "application/xml"})
        resp_val = int(resp['status'])
        content = etree.fromstring(content)
        if resp_val == 500:
            self.fail('IDM fault')
        elif resp_val == 503:
            self.fail('Service Not Available')
        utils.delete_user(self.tenant, self.user, str(self.auth_token))
        self.assertEqual(400, resp_val)
        self.assertEqual('application/xml', utils.content_type(resp))

    def test_user_enabled_expired_token(self):
        utils.create_user(self.tenant, self.user, str(self.auth_token))
        resp, content = utils.user_enabled_json(self.tenant,
                                                self.user,
                                                str(self.exp_auth_token))
        resp_val = int(resp['status'])
        content = json.loads(content)
        if resp_val == 500:
            self.fail('IDM fault')
        elif resp_val == 503:
            self.fail('Service Not Available')
        self.assertEqual(403, resp_val)

    def test_user_enabled_expired_token_xml(self):
        utils.create_user(self.tenant, self.user, str(self.auth_token))
        resp, content = utils.user_enabled_xml(self.tenant,
                                              self.user,
                                              str(self.exp_auth_token))
        resp_val = int(resp['status'])
        content = etree.fromstring(content)
        if resp_val == 500:
            self.fail('IDM fault')
        elif resp_val == 503:
            self.fail('Service Not Available')
        self.assertEqual(403, resp_val)
        self.assertEqual('application/xml', utils.content_type(resp))

    def test_user_enabled_disabled_token(self):
        utils.create_user(self.tenant, self.user, str(self.auth_token))
        resp, content = utils.user_enabled_json(self.tenant,
                                               self.user,
                                               str(self.disabled_token))
        resp_val = int(resp['status'])
        content = json.loads(content)
        if resp_val == 500:
            self.fail('IDM fault')
        elif resp_val == 503:
            self.fail('Service Not Available')
        self.assertEqual(403, resp_val)

    def test_user_enabled_disabled_token_xml(self):
        utils.create_user(self.tenant, self.user, str(self.auth_token))
        resp, content = utils.user_enabled_xml(self.tenant,
                                               self.user,
                                               str(self.disabled_token))
        resp_val = int(resp['status'])
        content = etree.fromstring(content)
        if resp_val == 500:
            self.fail('IDM fault')
        elif resp_val == 503:
            self.fail('Service Not Available')
        self.assertEqual(403, resp_val)
        self.assertEqual('application/xml', utils.content_type(resp))

    def test_user_enabled_invalid_token(self):
        utils.create_user(self.tenant, self.user, str(self.auth_token))
        resp, content = utils.user_enabled_json(self.tenant,
                                                self.user,
                                                str(self.invalid_token))
        resp_val = int(resp['status'])
        content = json.loads(content)
        if resp_val == 500:
            self.fail('IDM fault')
        elif resp_val == 503:
            self.fail('Service Not Available')
        self.assertEqual(404, resp_val)

    def test_user_enabled_invalid_token_xml(self):
        utils.create_user(self.tenant, self.user, str(self.auth_token))
        resp, content = utils.user_enabled_xml(self.tenant,
                                               self.user,
                                               str(self.invalid_token))
        resp_val = int(resp['status'])
        content = etree.fromstring(content)
        if resp_val == 500:
            self.fail('IDM fault')
        elif resp_val == 503:
            self.fail('Service Not Available')
        self.assertEqual(404, resp_val)
        self.assertEqual('application/xml', utils.content_type(resp))

    def test_user_enabled_missing_token(self):
        utils.create_user(self.tenant, self.user, str(self.auth_token))
        resp, content = utils.user_enabled_json(self.tenant,
                                                self.user,
                                                str(self.missing_token))
        resp_val = int(resp['status'])
        content = json.loads(content)
        if resp_val == 500:
            self.fail('IDM fault')
        elif resp_val == 503:
            self.fail('Service Not Available')
        self.assertEqual(401, resp_val)

    def test_user_enabled_missing_token_xml(self):
        utils.create_user(self.tenant, self.user, str(self.auth_token))
        resp, content = utils.user_enabled_xml(self.tenant,
                                               self.user,
                                               str(self.missing_token))
        resp_val = int(resp['status'])
        content = etree.fromstring(content)
        if resp_val == 500:
            self.fail('IDM fault')
        elif resp_val == 503:
            self.fail('Service Not Available')
        self.assertEqual(401, resp_val)
        self.assertEqual('application/xml', utils.content_type(resp))
if __name__ == '__main__':
    unittest.main()<|MERGE_RESOLUTION|>--- conflicted
+++ resolved
@@ -750,11 +750,7 @@
         utils.create_user(self.tenant, self.user, str(self.auth_token))
         resp, content = utils.user_update_json(self.tenant,
                                               self.user,
-<<<<<<< HEAD
-                                              self.auth_token,\
-=======
                                               self.auth_token,
->>>>>>> 77989598
                                               "joe@rackspace.com")
         resp_val = int(resp['status'])
         content = json.loads(content)
