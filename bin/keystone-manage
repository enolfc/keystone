--- conflicted
+++ resolved
@@ -173,13 +173,7 @@
                 print "SUCCESS: Tenant %s created." % object.id
                 return
             except Exception as exc:
-<<<<<<< HEAD
-                print "ERROR: Failed to create tenant %s: %s" % (
-                    object_id, exc)
-                return
-=======
                 raise Exception("Failed to create tenant %s" % (object_id,), sys.exc_info())
->>>>>>> 39b944ee
         elif command == "list":
             try:
                 objects = db_api.tenant.get_all()
@@ -201,12 +195,7 @@
                 db_api.tenant.update(object_id, object)
                 print "SUCCESS: Tenant %s disabled." % object.id
             except Exception as exc:
-<<<<<<< HEAD
-                print "ERROR: Failed to disable tenant %s: %s" % (
-                    object_id, exc)
-=======
                 raise Exception("Failed to disable tenant %s" % (object_id,), sys.exc_info())
->>>>>>> 39b944ee
             return
     elif object_type == "role":
         if command == "add":
@@ -268,13 +257,8 @@
                 print "SUCCESS: Granted %s the %s role on %s." % \
                         (object.user_id, object.role_id, object.tenant_id)
             except Exception as exc:
-<<<<<<< HEAD
-                print "ERROR: Failed to grant role %s to %s on %s: %s" % (
-                    object_id, user, tenant, exc)
-=======
                 raise Exception("Failed to grant role %s to %s on %s" % \
                                     (object_id, user, tenant), sys.exc_info())
->>>>>>> 39b944ee
             return
     elif object_type == "endpointTemplates":
         if command == "add":
@@ -304,14 +288,8 @@
                     "to %s." % (object.service, object.public_url)
                 return
             except Exception as exc:
-<<<<<<< HEAD
-                print "ERROR: Failed to create EndpointTemplates for " \
-                    "%s: %s" % (service, exc)
-                return
-=======
                 raise Exception("Failed to create EndpointTemplates for %s" % \
                                     (service,), sys.exc_info())
->>>>>>> 39b944ee
         elif command == "list":
             if len(args) == 3:
                 tenant = args[2]
